--- conflicted
+++ resolved
@@ -54,17 +54,10 @@
             <action android:name="android.intent.action.PROCESS_TEXT"/>
             <data android:mimeType="text/plain"/>
         </intent>
-<<<<<<< HEAD
-        
-        <!-- For Google Sign-In -->
-=======
-        <!-- Add for Apple Sign In on Android -->
->>>>>>> d4d441e3
         <intent>
             <action android:name="android.intent.action.VIEW" />
             <data android:scheme="https" />
         </intent>
-<<<<<<< HEAD
         <intent>
             <action android:name="android.intent.action.VIEW" />
             <data android:scheme="http" />
@@ -72,7 +65,5 @@
         
         <!-- For Google Play Services -->
         <package android:name="com.google.android.gms" />
-=======
->>>>>>> d4d441e3
     </queries>
 </manifest>